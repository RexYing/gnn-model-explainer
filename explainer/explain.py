--- conflicted
+++ resolved
@@ -116,8 +116,6 @@
         # index of the query node in the new adj
         node_idx_new = sum(neighbors_adj_row[:node_idx])
         neighbors = np.nonzero(neighbors_adj_row)[0]
-        # import pdb
-        # pdb.set_trace()
         sub_adj = self.adj[graph_idx][neighbors][:, neighbors]
         sub_feat = self.feat[graph_idx, neighbors]
         sub_label = self.label[graph_idx][neighbors]
@@ -184,15 +182,6 @@
                       '; mask density: ', mask_density.item(),
                       '; pred: ', ypred)
 
-<<<<<<< HEAD
-            # if self.writer is not None:
-            #     self.writer.add_scalar('mask/density', mask_density, epoch)
-            #     self.writer.add_scalar('optimization/lr', explainer.optimizer.param_groups[0]['lr'], epoch)
-            #     if epoch % 100 == 0:
-            #         explainer.log_mask(epoch)
-            #         explainer.log_masked_adj(node_idx_new, epoch, label=sub_label.squeeze())
-            #         explainer.log_adj_grad(node_idx_new, pred_label, epoch)
-=======
             single_subgraph_label = sub_label.squeeze()
             if self.writer is not None:
                 self.writer.add_scalar('mask/density', mask_density, epoch)
@@ -202,7 +191,6 @@
                     explainer.log_masked_adj(node_idx_new, epoch, label=single_subgraph_label)
                     explainer.log_adj_grad(node_idx_new, pred_label, epoch,
                             label=single_subgraph_label)
->>>>>>> 7ddb6573
 
         print('finished training in ', time.time() - begin_time)
         masked_adj = explainer.masked_adj[0].cpu().detach().numpy()
@@ -285,7 +273,6 @@
 
         return masked_adjs
 
-<<<<<<< HEAD
     def explain_nodes_gnn_cluster(self, node_indices, args, graph_idx=0):
         masked_adjs = [self.explain(node_idx, graph_idx=graph_idx) for node_idx in node_indices]
 
@@ -386,7 +373,9 @@
         # io_utils.log_graph(self.writer, graphs[1], 'align/before')
         #io_utils.log_graph(self.writer, aligned_adj.cpu().detach().numpy(), new_curr_idx,
         #        'align/aligned', epoch=1)
-=======
+
+        return masked_adjs
+
     def explain_graphs(self, graph_indices):
         masked_adjs = []
 
@@ -396,11 +385,10 @@
           label = self.label[graph_idx]
           io_utils.log_graph(self.writer, G_denoised, 'graph/graphidx_{}_label={}'.format(graph_idx, label))
           masked_adjs.append(masked_adj)
-          
-          G_orig = io_utils.denoise_graph(self.adj[graph_idx], 0, threshold=0) 
+
+          G_orig = io_utils.denoise_graph(self.adj[graph_idx], 0, threshold=0)
           #G_orig = nx.from_numpy_matrix(self.adj[graph_idx].cpu().detach().numpy())
           io_utils.log_graph(self.writer, G_orig, 'graph/graphidx_{}'.format(graph_idx))
->>>>>>> 7ddb6573
 
         return masked_adjs
 
@@ -487,7 +475,7 @@
         init_strategy='normal'
         num_nodes = adj.size()[1]
         self.mask, self.mask_bias = self.construct_edge_mask(num_nodes, init_strategy=init_strategy)
-        
+
         self.feat_mask = self.construct_feat_mask(x.size(-1), init_strategy='constant')
         params = [self.mask, self.feat_mask]
         if self.mask_bias is not None:
@@ -535,7 +523,7 @@
             nn.init.constant_(mask_bias, 0.0)
         else:
             mask_bias = None
-       
+
         return mask, mask_bias
 
     def _masked_adj(self):
@@ -575,11 +563,11 @@
 
         ypred = self.model(x, self.masked_adj)
         if self.graph_mode:
-          res = nn.Softmax(dim=0)(ypred[0]) 
+          res = nn.Softmax(dim=0)(ypred[0])
         else:
           node_pred = ypred[self.graph_idx, node_idx, :]
           res = nn.Softmax(dim=0)(node_pred)
-        return res 
+        return res
 
     def adj_feat_grad(self, node_idx, pred_label_node):
         self.model.zero_grad()
@@ -613,7 +601,7 @@
         '''
         pred_label_node = pred_label if self.graph_mode else pred_label[node_idx]
         gt_label_node = self.label if self.graph_mode else self.label[0][node_idx]
-        logit = pred[gt_label_node] 
+        logit = pred[gt_label_node]
         pred_loss = -torch.log(logit)
         # size
         mask = self.mask
@@ -638,7 +626,7 @@
         # laplacian
         D = torch.diag(torch.sum(self.masked_adj[0], 0))
         m_adj = self.masked_adj if self.graph_mode else self.masked_adj[self.graph_idx]
-        L = D - m_adj 
+        L = D - m_adj
         pred_label_t = torch.tensor(pred_label, dtype=torch.float)
         if self.args.gpu:
             pred_label_t = pred_label_t.cuda()
@@ -762,4 +750,3 @@
         #fig.axes[0].xaxis.set_visible(False)
         #fig.canvas.draw()
         #self.writer.add_image('mask/graph', tensorboardX.utils.figure_to_image(fig), epoch)
-
