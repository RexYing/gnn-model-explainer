--- conflicted
+++ resolved
@@ -94,11 +94,6 @@
             adj[i,j] >= threshold]
     G.add_weighted_edges_from(weighted_edge_list)
     Gc = max(nx.connected_component_subgraphs(G), key=len) 
-<<<<<<< HEAD
-    #import pdb
-    #pdb.set_trace()
-=======
->>>>>>> 98b46109
     return Gc
 
 def log_graph(writer, Gc, name, identify_self=True, nodecolor='label', epoch=0, fig_size=(4,3),
